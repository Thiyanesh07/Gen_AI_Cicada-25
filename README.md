--- conflicted
+++ resolved
@@ -1,230 +1,20 @@
-<<<<<<< HEAD
-# 🌾 Farmer Query Assistant - Local AI Edition
+<div align="center">
+<img width="1200" height="475" alt="GHBanner" src="https://github.com/user-attachments/assets/0aa67016-6eaf-458a-adb2-6e31a0763ed6" />
+</div>
 
-A full-stack farmer assistant application powered by **local AI models** with complete data privacy and zero API costs.
+# Run and deploy your AI Studio app
 
-![Version](https://img.shields.io/badge/version-2.0-blue)
-![License](https://img.shields.io/badge/license-MIT-green)
-![Python](https://img.shields.io/badge/python-3.9+-blue)
-![Node](https://img.shields.io/badge/node-18+-green)
+This contains everything you need to run your app locally.
 
-## 🚀 What's New in v2.0
-=======
->>>>>>> edbddebf
+View your app in AI Studio: https://ai.studio/apps/drive/1dDi_iyk7UYh9OBuzpIr-aTo9HdZ3TD5C
 
-- ✅ **Local LLM Integration** - No more API costs! Runs Llama 3.2, Mistral, or other models locally via Ollama
-- ✅ **FastAPI Backend** - High-performance Python backend with async support
-- ✅ **PostgreSQL Database** - Store users and conversations for continuous training
-- ✅ **JWT Authentication** - Secure email/password authentication
-- ✅ **Training Data Export** - Export all conversations to fine-tune your own model
-- ✅ **Complete Privacy** - All data stays on your machine
-- ✅ **No Third-Party Dependencies** - Removed Google/GitHub OAuth
-- ✅ **Zero API Costs** - Unlimited usage with local models
+## Run Locally
 
-## 📋 Features
+**Prerequisites:**  Node.js
 
-### 🤖 AI Capabilities
-- **Natural Language Chat** - Ask farming questions, get expert advice
-- **Context-Aware Responses** - LLM remembers conversation context
-- **Multilingual Support** - Multiple languages supported in UI
-- **Conversation History** - All chats saved for reference
 
-### 🔐 Security
-- **Email/Password Authentication** - Simple, secure user accounts
-- **JWT Tokens** - Industry-standard authentication
-- **Bcrypt Password Hashing** - Military-grade password security
-- **SQL Injection Protection** - Safe database queries via SQLAlchemy
-
-### 📊 Data & Training
-- **Conversation Storage** - Every question/answer saved to PostgreSQL
-- **Export for Training** - Download conversations in training-ready format
-- **Usage Statistics** - Track your conversation patterns
-- **Fine-tuning Ready** - Data structured for model fine-tuning
-
-## 🛠️ Tech Stack
-
-### Backend
-- **FastAPI** - Modern Python web framework
-- **LangChain** - LLM orchestration
-- **Ollama** - Local model runtime
-- **PostgreSQL** - Relational database
-- **SQLAlchemy** - Database ORM
-- **Pydantic** - Data validation
-
-### Frontend
-- **React 19** - UI framework
-- **TypeScript** - Type safety
-- **Vite** - Fast build tool
-- **TailwindCSS** - Styling (via constants)
-
-### AI Models
-- **Llama 3.2** (Recommended) - 2GB, good balance
-- **Mistral** - 4GB, higher quality
-- **Phi** - 1.5GB, fastest
-
-## 📦 Installation
-
-### Prerequisites
-- **Python 3.9+** - [Download](https://www.python.org/)
-- **Node.js 18+** - [Download](https://nodejs.org/)
-- **PostgreSQL** - [Download](https://www.postgresql.org/)
-- **Ollama** - [Download](https://ollama.ai/)
-
-### Quick Start
-
-1. **Clone the repository**
-   ```bash
-   git clone https://github.com/Thiyanesh07/Gen_AI_Cicada-25.git
-   cd Gen_AI_Cicada-25
-   ```
-
-2. **Install Ollama and download a model**
-   ```bash
-   ollama pull llama3.2
-   ```
-
-3. **Create PostgreSQL database**
-   ```sql
-   CREATE DATABASE farmer_assistant_db;
-   ```
-
-4. **Setup backend**
-   ```powershell
-   cd backend
-   .\setup.ps1
-   # Edit .env file with your database credentials
-   ```
-
-5. **Setup frontend**
-   ```powershell
-   cd frontend
-   npm install
-   ```
-
-6. **Start everything**
-   ```powershell
-   # From root directory
-   .\start-all.ps1
-   ```
-
-7. **Open in browser**
-   - Frontend: http://localhost:3000
-   - API Docs: http://localhost:8000/docs
-
-## 📖 Documentation
-
-- **[SETUP_GUIDE.md](SETUP_GUIDE.md)** - Comprehensive setup instructions
-- **[PROJECT_STRUCTURE.md](PROJECT_STRUCTURE.md)** - Code organization
-- **[CHANGES.md](CHANGES.md)** - All changes from v1.0 to v2.0
-- **[backend/README.md](backend/README.md)** - Backend-specific docs
-
-## 🎯 Usage
-
-### Register/Login
-1. Open http://localhost:3000
-2. Enter email and password
-3. Click "Sign In" (auto-registers new users)
-
-### Chat with AI
-1. Navigate to Chat panel
-2. Type your farming question
-3. Receive AI-powered advice
-4. All conversations are saved automatically
-
-### Export Training Data
-```bash
-# Via API
-curl -H "Authorization: Bearer YOUR_TOKEN" \
-  http://localhost:8000/api/conversations/export?days=30
-
-# Or use the frontend to view conversation history
-```
-
-## 🔧 Configuration
-
-### Backend (.env)
-```env
-DATABASE_URL=postgresql://user:pass@localhost:5432/farmer_assistant_db
-SECRET_KEY=your-random-secret-key
-OLLAMA_MODEL=llama3.2
-```
-
-### Frontend (apiService.ts)
-```typescript
-const API_BASE_URL = 'http://localhost:8000';
-```
-
-## 📡 API Endpoints
-
-| Endpoint | Method | Description |
-|----------|--------|-------------|
-| `/api/auth/register` | POST | Register new user |
-| `/api/auth/login` | POST | Login (returns JWT) |
-| `/api/chat/message` | POST | Send chat message |
-| `/api/chat/history` | GET | Get chat history |
-| `/api/conversations/export` | GET | Export training data |
-
-Full API documentation: http://localhost:8000/docs
-
-## 🌟 Benefits
-
-### Cost Savings
-- **$0 API costs** vs $0.01-$0.10 per request with cloud APIs
-- **One-time setup** vs recurring charges
-- **Unlimited usage** vs rate limits
-
-### Privacy
-- **100% local** - No data sent to cloud
-- **GDPR compliant** - You own all data
-- **No tracking** - Complete privacy
-
-### Control
-- **Choose your model** - Llama, Mistral, Phi, or custom
-- **Fine-tune easily** - Use conversation exports
-- **Adjust quality/speed** - Switch models anytime
-
-## 🚧 Roadmap
-
-- [ ] Update ChatPanel to use new API
-- [ ] Add real-time streaming responses
-- [ ] Implement refresh tokens
-- [ ] Add rate limiting
-- [ ] Setup model fine-tuning pipeline
-- [ ] Add local image generation (Stable Diffusion)
-- [ ] Add local TTS (Coqui TTS)
-- [ ] Add OCR for text extraction
-
-## 🤝 Contributing
-
-Contributions welcome! Please:
-1. Fork the repository
-2. Create a feature branch
-3. Make your changes
-4. Submit a pull request
-
-## 📄 License
-
-MIT License - see [LICENSE](LICENSE) file
-
-## 🙏 Acknowledgments
-
-- **Ollama** - For making local LLMs accessible
-- **FastAPI** - For the amazing web framework
-- **LangChain** - For LLM orchestration tools
-- **React Team** - For the fantastic UI library
-
-## 📞 Support
-
-- **Issues**: [GitHub Issues](https://github.com/Thiyanesh07/Gen_AI_Cicada-25/issues)
-- **Discussions**: [GitHub Discussions](https://github.com/Thiyanesh07/Gen_AI_Cicada-25/discussions)
-
-## 🔗 Links
-
-- **Repository**: https://github.com/Thiyanesh07/Gen_AI_Cicada-25
-- **Ollama**: https://ollama.ai/
-- **FastAPI**: https://fastapi.tiangolo.com/
-- **LangChain**: https://python.langchain.com/
-
----
-
-Made with ❤️ for farmers worldwide+1. Install dependencies:
+   `npm install`
+2. Set the `GEMINI_API_KEY` in [.env.local](.env.local) to your Gemini API key
+3. Run the app:
+   `npm run dev`